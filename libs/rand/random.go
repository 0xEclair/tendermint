--- conflicted
+++ resolved
@@ -48,10 +48,7 @@
 }
 
 func (r *Rand) reset(seed int64) {
-<<<<<<< HEAD
-=======
 	//nolint:gosec,nolintlint
->>>>>>> c5a60de3
 	r.rand = mrand.New(mrand.NewSource(seed))
 }
 
