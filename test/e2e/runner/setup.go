package main

import (
	"bytes"
	"context"
	"encoding/base64"
	"encoding/json"
	"errors"
	"fmt"
	"os"
	"path/filepath"
	"regexp"
	"sort"
	"strings"
	"time"

	"github.com/BurntSushi/toml"

	"github.com/tendermint/tendermint/config"
	"github.com/tendermint/tendermint/crypto/ed25519"
	"github.com/tendermint/tendermint/libs/log"
	"github.com/tendermint/tendermint/privval"
	e2e "github.com/tendermint/tendermint/test/e2e/pkg"
	"github.com/tendermint/tendermint/test/e2e/pkg/infra"
	"github.com/tendermint/tendermint/types"
)

const (
	AppAddressTCP  = "tcp://127.0.0.1:30000"
	AppAddressUNIX = "unix:///var/run/app.sock"

	PrivvalAddressTCP     = "tcp://0.0.0.0:27559"
	PrivvalAddressGRPC    = "grpc://0.0.0.0:27559"
	PrivvalAddressUNIX    = "unix:///var/run/privval.sock"
	PrivvalKeyFile        = "config/priv_validator_key.json"
	PrivvalStateFile      = "data/priv_validator_state.json"
	PrivvalDummyKeyFile   = "config/dummy_validator_key.json"
	PrivvalDummyStateFile = "data/dummy_validator_state.json"
)

// Setup sets up the testnet configuration.
func Setup(ctx context.Context, logger log.Logger, testnet *e2e.Testnet, ti infra.TestnetInfra) error {
	logger.Info(fmt.Sprintf("Generating testnet files in %q", testnet.Dir))

	err := os.MkdirAll(testnet.Dir, os.ModePerm)
	if err != nil {
		return err
	}

	genesis, err := MakeGenesis(testnet)
	if err != nil {
		return err
	}

	for _, node := range testnet.Nodes {
		nodeDir := filepath.Join(testnet.Dir, node.Name)

		dirs := []string{
			filepath.Join(nodeDir, "config"),
			filepath.Join(nodeDir, "data"),
			filepath.Join(nodeDir, "data", "app"),
		}
		for _, dir := range dirs {
			// light clients don't need an app directory
			if node.Mode == e2e.ModeLight && strings.Contains(dir, "app") {
				continue
			}
			err := os.MkdirAll(dir, 0755)
			if err != nil {
				return err
			}
		}

		cfg, err := MakeConfig(node)
		if err != nil {
			return err
		}
		if err := config.WriteConfigFile(nodeDir, cfg); err != nil {
			return err
		}

		appCfg, err := MakeAppConfig(node)
		if err != nil {
			return err
		}
		// nolint: gosec
		// G306: Expect WriteFile permissions to be 0600 or less
		err = os.WriteFile(filepath.Join(nodeDir, "config", "app.toml"), appCfg, 0644)
		if err != nil {
			return err
		}

		if node.Mode == e2e.ModeLight {
			// stop early if a light client
			continue
		}

		err = genesis.SaveAs(filepath.Join(nodeDir, "config", "genesis.json"))
		if err != nil {
			return err
		}

		err = (&types.NodeKey{PrivKey: node.NodeKey}).SaveAs(filepath.Join(nodeDir, "config", "node_key.json"))
		if err != nil {
			return err
		}

		err = (privval.NewFilePV(node.PrivvalKey,
			filepath.Join(nodeDir, PrivvalKeyFile),
			filepath.Join(nodeDir, PrivvalStateFile),
		)).Save()
		if err != nil {
			return err
		}

		// Set up a dummy validator. Tendermint requires a file PV even when not used, so we
		// give it a dummy such that it will fail if it actually tries to use it.
		err = (privval.NewFilePV(ed25519.GenPrivKey(),
			filepath.Join(nodeDir, PrivvalDummyKeyFile),
			filepath.Join(nodeDir, PrivvalDummyStateFile),
		)).Save()
		if err != nil {
			return err
		}
	}

<<<<<<< HEAD
	return nil
}

// MakeDockerCompose generates a Docker Compose config for a testnet.
func MakeDockerCompose(testnet *e2e.Testnet) ([]byte, error) {
	// Must use version 2 Docker Compose format, to support IPv6.
	tmpl, err := template.New("docker-compose").Funcs(template.FuncMap{
		"addUint32": func(x, y uint32) uint32 {
			return x + y
		},
		"isBuiltin": func(protocol e2e.Protocol, mode e2e.Mode) bool {
			return mode == e2e.ModeLight || protocol == e2e.ProtocolBuiltin
		},
	}).Parse(`version: '2.4'

networks:
  {{ .Name }}:
    labels:
      e2e: true
    driver: bridge
{{- if .IPv6 }}
    enable_ipv6: true
{{- end }}
    ipam:
      driver: default
      config:
      - subnet: {{ .IP }}

services:
{{- range .Nodes }}
  {{ .Name }}:
    labels:
      e2e: true
    container_name: {{ .Name }}
    image: tendermint/e2e-node:{{ $.Version }}
{{- if isBuiltin $.ABCIProtocol .Mode }}
    entrypoint: /usr/bin/entrypoint-builtin
{{- else if .LogLevel }}
    command: start --log-level {{ .LogLevel }}
{{- end }}
    init: true
    ports:
    - 26656
    - {{ if .ProxyPort }}{{ addUint32 .ProxyPort 1000 }}:{{ end }}26660
    - {{ if .ProxyPort }}{{ .ProxyPort }}:{{ end }}26657
    - 6060
    volumes:
    - ./{{ .Name }}:/tendermint
    networks:
      {{ $.Name }}:
        ipv{{ if $.IPv6 }}6{{ else }}4{{ end}}_address: {{ .IP }}

{{end}}`)
	if err != nil {
		return nil, err
	}
	var buf bytes.Buffer
	err = tmpl.Execute(&buf, testnet)
	if err != nil {
		return nil, err
=======
	if err := ti.Setup(ctx); err != nil {
		return err
>>>>>>> 6c302218
	}

	return nil
}

// MakeGenesis generates a genesis document.
func MakeGenesis(testnet *e2e.Testnet) (types.GenesisDoc, error) {
	genesis := types.GenesisDoc{
		GenesisTime:     time.Now(),
		ChainID:         testnet.Name,
		ConsensusParams: types.DefaultConsensusParams(),
		InitialHeight:   testnet.InitialHeight,
	}
	switch testnet.KeyType {
	case "", types.ABCIPubKeyTypeEd25519, types.ABCIPubKeyTypeSecp256k1:
		genesis.ConsensusParams.Validator.PubKeyTypes =
			append(genesis.ConsensusParams.Validator.PubKeyTypes, types.ABCIPubKeyTypeSecp256k1)
	default:
		return genesis, errors.New("unsupported KeyType")
	}
	genesis.ConsensusParams.Evidence.MaxAgeNumBlocks = e2e.EvidenceAgeHeight
	genesis.ConsensusParams.Evidence.MaxAgeDuration = e2e.EvidenceAgeTime
	genesis.ConsensusParams.ABCI.VoteExtensionsEnableHeight = testnet.VoteExtensionsEnableHeight
	for validator, power := range testnet.Validators {
		genesis.Validators = append(genesis.Validators, types.GenesisValidator{
			Name:    validator.Name,
			Address: validator.PrivvalKey.PubKey().Address(),
			PubKey:  validator.PrivvalKey.PubKey(),
			Power:   power,
		})
	}
	// The validator set will be sorted internally by Tendermint ranked by power,
	// but we sort it here as well so that all genesis files are identical.
	sort.Slice(genesis.Validators, func(i, j int) bool {
		return strings.Compare(genesis.Validators[i].Name, genesis.Validators[j].Name) == -1
	})
	if len(testnet.InitialState) > 0 {
		appState, err := json.Marshal(testnet.InitialState)
		if err != nil {
			return genesis, err
		}
		genesis.AppState = appState
	}
	return genesis, genesis.ValidateAndComplete()
}

// MakeConfig generates a Tendermint config for a node.
func MakeConfig(node *e2e.Node) (*config.Config, error) {
	cfg := config.DefaultConfig()
	cfg.Moniker = node.Name
	cfg.ProxyApp = AppAddressTCP
	cfg.TxIndex = config.TestTxIndexConfig()

	if node.LogLevel != "" {
		cfg.LogLevel = node.LogLevel
	}

	cfg.RPC.ListenAddress = "tcp://0.0.0.0:26657"
	cfg.RPC.PprofListenAddress = ":6060"
	cfg.P2P.ExternalAddress = fmt.Sprintf("tcp://%v", node.AddressP2P(false))
	cfg.P2P.QueueType = node.QueueType
	cfg.DBBackend = node.Database
	cfg.StateSync.DiscoveryTime = 5 * time.Second
	if node.Mode != e2e.ModeLight {
		cfg.Mode = string(node.Mode)
	}

	switch node.Testnet.ABCIProtocol {
	case e2e.ProtocolUNIX:
		cfg.ProxyApp = AppAddressUNIX
	case e2e.ProtocolTCP:
		cfg.ProxyApp = AppAddressTCP
	case e2e.ProtocolGRPC:
		cfg.ProxyApp = AppAddressTCP
		cfg.ABCI = "grpc"
	case e2e.ProtocolBuiltin:
		cfg.ProxyApp = ""
		cfg.ABCI = ""
	default:
		return nil, fmt.Errorf("unexpected ABCI protocol setting %q", node.Testnet.ABCIProtocol)
	}

	// Tendermint errors if it does not have a privval key set up, regardless of whether
	// it's actually needed (e.g. for remote KMS or non-validators). We set up a dummy
	// key here by default, and use the real key for actual validators that should use
	// the file privval.
	cfg.PrivValidator.ListenAddr = ""
	cfg.PrivValidator.Key = PrivvalDummyKeyFile
	cfg.PrivValidator.State = PrivvalDummyStateFile

	switch node.Mode {
	case e2e.ModeValidator:
		switch node.PrivvalProtocol {
		case e2e.ProtocolFile:
			cfg.PrivValidator.Key = PrivvalKeyFile
			cfg.PrivValidator.State = PrivvalStateFile
		case e2e.ProtocolUNIX:
			cfg.PrivValidator.ListenAddr = PrivvalAddressUNIX
		case e2e.ProtocolTCP:
			cfg.PrivValidator.ListenAddr = PrivvalAddressTCP
		case e2e.ProtocolGRPC:
			cfg.PrivValidator.ListenAddr = PrivvalAddressGRPC
		default:
			return nil, fmt.Errorf("invalid privval protocol setting %q", node.PrivvalProtocol)
		}
	case e2e.ModeSeed:
		cfg.P2P.PexReactor = true
	case e2e.ModeFull, e2e.ModeLight:
		// Don't need to do anything, since we're using a dummy privval key by default.
	default:
		return nil, fmt.Errorf("unexpected mode %q", node.Mode)
	}

	switch node.StateSync {
	case e2e.StateSyncP2P:
		cfg.StateSync.Enable = true
		cfg.StateSync.UseP2P = true
	case e2e.StateSyncRPC:
		cfg.StateSync.Enable = true
		cfg.StateSync.RPCServers = []string{}
		for _, peer := range node.Testnet.ArchiveNodes() {
			if peer.Name == node.Name {
				continue
			}
			cfg.StateSync.RPCServers = append(cfg.StateSync.RPCServers, peer.AddressRPC())
		}

		if len(cfg.StateSync.RPCServers) < 2 {
			return nil, errors.New("unable to find 2 suitable state sync RPC servers")
		}
	}

	cfg.P2P.PersistentPeers = ""
	for _, peer := range node.PersistentPeers {
		if len(cfg.P2P.PersistentPeers) > 0 {
			cfg.P2P.PersistentPeers += ","
		}
		cfg.P2P.PersistentPeers += peer.AddressP2P(true)
	}

	cfg.Instrumentation.Prometheus = true

	return cfg, nil
}

// MakeAppConfig generates an ABCI application config for a node.
func MakeAppConfig(node *e2e.Node) ([]byte, error) {
	cfg := map[string]interface{}{
		"chain_id":                  node.Testnet.Name,
		"dir":                       "data/app",
		"listen":                    AppAddressUNIX,
		"mode":                      node.Mode,
		"proxy_port":                node.ProxyPort,
		"protocol":                  "socket",
		"persist_interval":          node.PersistInterval,
		"snapshot_interval":         node.SnapshotInterval,
		"retain_blocks":             node.RetainBlocks,
		"key_type":                  node.PrivvalKey.Type(),
		"prepare_proposal_delay_ms": node.Testnet.PrepareProposalDelayMS,
		"process_proposal_delay_ms": node.Testnet.ProcessProposalDelayMS,
		"check_tx_delay_ms":         node.Testnet.CheckTxDelayMS,
		"vote_extension_delay_ms":   node.Testnet.VoteExtensionDelayMS,
		"finalize_block_delay_ms":   node.Testnet.FinalizeBlockDelayMS,
	}

	switch node.Testnet.ABCIProtocol {
	case e2e.ProtocolUNIX:
		cfg["listen"] = AppAddressUNIX
	case e2e.ProtocolTCP:
		cfg["listen"] = AppAddressTCP
	case e2e.ProtocolGRPC:
		cfg["listen"] = AppAddressTCP
		cfg["protocol"] = "grpc"
	case e2e.ProtocolBuiltin:
		delete(cfg, "listen")
		cfg["protocol"] = "builtin"
	default:
		return nil, fmt.Errorf("unexpected ABCI protocol setting %q", node.Testnet.ABCIProtocol)
	}
	if node.Mode == e2e.ModeValidator {
		switch node.PrivvalProtocol {
		case e2e.ProtocolFile:
		case e2e.ProtocolTCP:
			cfg["privval_server"] = PrivvalAddressTCP
			cfg["privval_key"] = PrivvalKeyFile
			cfg["privval_state"] = PrivvalStateFile
		case e2e.ProtocolUNIX:
			cfg["privval_server"] = PrivvalAddressUNIX
			cfg["privval_key"] = PrivvalKeyFile
			cfg["privval_state"] = PrivvalStateFile
		case e2e.ProtocolGRPC:
			cfg["privval_server"] = PrivvalAddressGRPC
			cfg["privval_key"] = PrivvalKeyFile
			cfg["privval_state"] = PrivvalStateFile
		default:
			return nil, fmt.Errorf("unexpected privval protocol setting %q", node.PrivvalProtocol)
		}
	}

	if len(node.Testnet.ValidatorUpdates) > 0 {
		validatorUpdates := map[string]map[string]int64{}
		for height, validators := range node.Testnet.ValidatorUpdates {
			updateVals := map[string]int64{}
			for node, power := range validators {
				updateVals[base64.StdEncoding.EncodeToString(node.PrivvalKey.PubKey().Bytes())] = power
			}
			validatorUpdates[fmt.Sprintf("%v", height)] = updateVals
		}
		cfg["validator_update"] = validatorUpdates
	}

	var buf bytes.Buffer
	err := toml.NewEncoder(&buf).Encode(cfg)
	if err != nil {
		return nil, fmt.Errorf("failed to generate app config: %w", err)
	}
	return buf.Bytes(), nil
}

// UpdateConfigStateSync updates the state sync config for a node.
func UpdateConfigStateSync(node *e2e.Node, height int64, hash []byte) error {
	cfgPath := filepath.Join(node.Testnet.Dir, node.Name, "config", "config.toml")

	// FIXME Apparently there's no function to simply load a config file without
	// involving the entire Viper apparatus, so we'll just resort to regexps.
	bz, err := os.ReadFile(cfgPath)
	if err != nil {
		return err
	}
	bz = regexp.MustCompile(`(?m)^trust-height =.*`).ReplaceAll(bz, []byte(fmt.Sprintf(`trust-height = %v`, height)))
	bz = regexp.MustCompile(`(?m)^trust-hash =.*`).ReplaceAll(bz, []byte(fmt.Sprintf(`trust-hash = "%X"`, hash)))
	// nolint: gosec
	// G306: Expect WriteFile permissions to be 0600 or less
	return os.WriteFile(cfgPath, bz, 0644)
}<|MERGE_RESOLUTION|>--- conflicted
+++ resolved
@@ -124,71 +124,8 @@
 		}
 	}
 
-<<<<<<< HEAD
-	return nil
-}
-
-// MakeDockerCompose generates a Docker Compose config for a testnet.
-func MakeDockerCompose(testnet *e2e.Testnet) ([]byte, error) {
-	// Must use version 2 Docker Compose format, to support IPv6.
-	tmpl, err := template.New("docker-compose").Funcs(template.FuncMap{
-		"addUint32": func(x, y uint32) uint32 {
-			return x + y
-		},
-		"isBuiltin": func(protocol e2e.Protocol, mode e2e.Mode) bool {
-			return mode == e2e.ModeLight || protocol == e2e.ProtocolBuiltin
-		},
-	}).Parse(`version: '2.4'
-
-networks:
-  {{ .Name }}:
-    labels:
-      e2e: true
-    driver: bridge
-{{- if .IPv6 }}
-    enable_ipv6: true
-{{- end }}
-    ipam:
-      driver: default
-      config:
-      - subnet: {{ .IP }}
-
-services:
-{{- range .Nodes }}
-  {{ .Name }}:
-    labels:
-      e2e: true
-    container_name: {{ .Name }}
-    image: tendermint/e2e-node:{{ $.Version }}
-{{- if isBuiltin $.ABCIProtocol .Mode }}
-    entrypoint: /usr/bin/entrypoint-builtin
-{{- else if .LogLevel }}
-    command: start --log-level {{ .LogLevel }}
-{{- end }}
-    init: true
-    ports:
-    - 26656
-    - {{ if .ProxyPort }}{{ addUint32 .ProxyPort 1000 }}:{{ end }}26660
-    - {{ if .ProxyPort }}{{ .ProxyPort }}:{{ end }}26657
-    - 6060
-    volumes:
-    - ./{{ .Name }}:/tendermint
-    networks:
-      {{ $.Name }}:
-        ipv{{ if $.IPv6 }}6{{ else }}4{{ end}}_address: {{ .IP }}
-
-{{end}}`)
-	if err != nil {
-		return nil, err
-	}
-	var buf bytes.Buffer
-	err = tmpl.Execute(&buf, testnet)
-	if err != nil {
-		return nil, err
-=======
 	if err := ti.Setup(ctx); err != nil {
 		return err
->>>>>>> 6c302218
 	}
 
 	return nil
