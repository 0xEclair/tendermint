package state_test

import (
	"testing"
	"time"

	"github.com/stretchr/testify/assert"
	"github.com/stretchr/testify/mock"
	"github.com/stretchr/testify/require"

	abci "github.com/tendermint/tendermint/abci/types"
	"github.com/tendermint/tendermint/crypto/ed25519"
	"github.com/tendermint/tendermint/crypto/tmhash"
	"github.com/tendermint/tendermint/libs/log"
	mpmocks "github.com/tendermint/tendermint/mempool/mocks"
	tmproto "github.com/tendermint/tendermint/proto/tendermint/types"
	sm "github.com/tendermint/tendermint/state"
	"github.com/tendermint/tendermint/state/mocks"
	sf "github.com/tendermint/tendermint/state/test/factory"
	"github.com/tendermint/tendermint/test/factory"
	"github.com/tendermint/tendermint/types"
	tmtime "github.com/tendermint/tendermint/types/time"
)

const validationTestsStopHeight int64 = 10

func TestValidateBlockHeader(t *testing.T) {
	proxyApp := newTestApp()
	require.NoError(t, proxyApp.Start())
	defer proxyApp.Stop() //nolint:errcheck // ignore for tests

	state, stateDB, privVals := makeState(3, 1)
	stateStore := sm.NewStore(stateDB)
	mp := &mpmocks.Mempool{}
	mp.On("Lock").Return()
	mp.On("Unlock").Return()
	mp.On("FlushAppConn", mock.Anything).Return(nil)
	mp.On("Update",
		mock.Anything,
		mock.Anything,
		mock.Anything,
		mock.Anything,
		mock.Anything,
		mock.Anything).Return(nil)

	blockExec := sm.NewBlockExecutor(
		stateStore,
		log.TestingLogger(),
		proxyApp.Consensus(),
		mp,
		sm.EmptyEvidencePool{},
	)
	lastCommit := types.NewCommit(0, 0, types.BlockID{}, nil)

	// some bad values
	wrongHash := tmhash.Sum([]byte("this hash is wrong"))
	wrongVersion1 := state.Version.Consensus
	wrongVersion1.Block += 2
	wrongVersion2 := state.Version.Consensus
	wrongVersion2.App += 2

	// Manipulation of any header field causes failure.
	testCases := []struct {
		name          string
		malleateBlock func(block *types.Block)
	}{
		{"Version wrong1", func(block *types.Block) { block.Version = wrongVersion1 }},
		{"Version wrong2", func(block *types.Block) { block.Version = wrongVersion2 }},
		{"ChainID wrong", func(block *types.Block) { block.ChainID = "not-the-real-one" }},
		{"Height wrong", func(block *types.Block) { block.Height += 10 }},
		{"Time wrong", func(block *types.Block) { block.Time = block.Time.Add(-time.Second * 1) }},

		{"LastBlockID wrong", func(block *types.Block) { block.LastBlockID.PartSetHeader.Total += 10 }},
		{"LastCommitHash wrong", func(block *types.Block) { block.LastCommitHash = wrongHash }},
		{"DataHash wrong", func(block *types.Block) { block.DataHash = wrongHash }},

		{"ValidatorsHash wrong", func(block *types.Block) { block.ValidatorsHash = wrongHash }},
		{"NextValidatorsHash wrong", func(block *types.Block) { block.NextValidatorsHash = wrongHash }},
		{"ConsensusHash wrong", func(block *types.Block) { block.ConsensusHash = wrongHash }},
		{"AppHash wrong", func(block *types.Block) { block.AppHash = wrongHash }},
		{"LastResultsHash wrong", func(block *types.Block) { block.LastResultsHash = wrongHash }},

		{"EvidenceHash wrong", func(block *types.Block) { block.EvidenceHash = wrongHash }},
		{"Proposer wrong", func(block *types.Block) { block.ProposerAddress = ed25519.GenPrivKey().PubKey().Address() }},
		{"Proposer invalid", func(block *types.Block) { block.ProposerAddress = []byte("wrong size") }},
	}

	// Build up state for multiple heights
	for height := int64(1); height < validationTestsStopHeight; height++ {
		/*
			Invalid blocks don't pass
		*/
		for _, tc := range testCases {
			block := sf.MakeBlock(state, height, lastCommit)
			tc.malleateBlock(block)
			err := blockExec.ValidateBlock(state, block)
			require.Error(t, err, tc.name)
		}

		/*
			A good block passes
		*/
		var err error
		state, _, lastCommit, err = makeAndCommitGoodBlock(
			state, height, lastCommit, state.Validators.GetProposer().Address, blockExec, privVals, nil)
		require.NoError(t, err, "height %d", height)
	}
}

func TestValidateBlockCommit(t *testing.T) {
	proxyApp := newTestApp()
	require.NoError(t, proxyApp.Start())
	defer proxyApp.Stop() //nolint:errcheck // ignore for tests

	state, stateDB, privVals := makeState(1, 1)
	stateStore := sm.NewStore(stateDB)
	mp := &mpmocks.Mempool{}
	mp.On("Lock").Return()
	mp.On("Unlock").Return()
	mp.On("FlushAppConn", mock.Anything).Return(nil)
	mp.On("Update",
		mock.Anything,
		mock.Anything,
		mock.Anything,
		mock.Anything,
		mock.Anything,
		mock.Anything).Return(nil)

	blockExec := sm.NewBlockExecutor(
		stateStore,
		log.TestingLogger(),
		proxyApp.Consensus(),
		mp,
		sm.EmptyEvidencePool{},
	)
	lastCommit := types.NewCommit(0, 0, types.BlockID{}, nil)
	wrongSigsCommit := types.NewCommit(1, 0, types.BlockID{}, nil)
	badPrivVal := types.NewMockPV()

	for height := int64(1); height < validationTestsStopHeight; height++ {
		proposerAddr := state.Validators.GetProposer().Address
		if height > 1 {
			/*
				#2589: ensure state.LastValidators.VerifyCommit fails here
			*/
			// should be height-1 instead of height
			wrongHeightVote, err := types.MakeVote(
				height,
				state.LastBlockID,
				state.Validators,
				privVals[proposerAddr.String()],
				chainID,
				time.Now(),
			)
			require.NoError(t, err, "height %d", height)
			wrongHeightCommit := types.NewCommit(
				wrongHeightVote.Height,
				wrongHeightVote.Round,
				state.LastBlockID,
				[]types.CommitSig{wrongHeightVote.CommitSig()},
			)
			block := sf.MakeBlock(state, height, wrongHeightCommit)
			err = blockExec.ValidateBlock(state, block)
			_, isErrInvalidCommitHeight := err.(types.ErrInvalidCommitHeight)
			require.True(t, isErrInvalidCommitHeight, "expected ErrInvalidCommitHeight at height %d but got: %v", height, err)

			/*
				#2589: test len(block.LastCommit.Signatures) == state.LastValidators.Size()
			*/
			block = sf.MakeBlock(state, height, wrongSigsCommit)
			err = blockExec.ValidateBlock(state, block)
			_, isErrInvalidCommitSignatures := err.(types.ErrInvalidCommitSignatures)
			require.True(t, isErrInvalidCommitSignatures,
				"expected ErrInvalidCommitSignatures at height %d, but got: %v",
				height,
				err,
			)
		}

		/*
			A good block passes
		*/
		var err error
		var blockID types.BlockID
		state, blockID, lastCommit, err = makeAndCommitGoodBlock(
			state,
			height,
			lastCommit,
			proposerAddr,
			blockExec,
			privVals,
			nil,
		)
		require.NoError(t, err, "height %d", height)

		/*
			wrongSigsCommit is fine except for the extra bad precommit
		*/
		goodVote, err := types.MakeVote(height,
			blockID,
			state.Validators,
			privVals[proposerAddr.String()],
			chainID,
			time.Now(),
		)
		require.NoError(t, err, "height %d", height)

		bpvPubKey, err := badPrivVal.GetPubKey()
		require.NoError(t, err)

		badVote := &types.Vote{
			ValidatorAddress: bpvPubKey.Address(),
			ValidatorIndex:   0,
			Height:           height,
			Round:            0,
			Timestamp:        tmtime.Now(),
			Type:             tmproto.PrecommitType,
			BlockID:          blockID,
		}

		g := goodVote.ToProto()
		b := badVote.ToProto()

		err = badPrivVal.SignVote(chainID, g)
		require.NoError(t, err, "height %d", height)
		err = badPrivVal.SignVote(chainID, b)
		require.NoError(t, err, "height %d", height)

		goodVote.Signature, badVote.Signature = g.Signature, b.Signature

		wrongSigsCommit = types.NewCommit(goodVote.Height, goodVote.Round,
			blockID, []types.CommitSig{goodVote.CommitSig(), badVote.CommitSig()})
	}
}

func TestValidateBlockEvidence(t *testing.T) {
	proxyApp := newTestApp()
	require.NoError(t, proxyApp.Start())
	defer proxyApp.Stop() //nolint:errcheck // ignore for tests

	state, stateDB, privVals := makeState(4, 1)
	stateStore := sm.NewStore(stateDB)
	defaultEvidenceTime := time.Date(2019, 1, 1, 0, 0, 0, 0, time.UTC)

	evpool := &mocks.EvidencePool{}
	evpool.On("CheckEvidence", mock.AnythingOfType("types.EvidenceList")).Return(nil)
	evpool.On("Update", mock.AnythingOfType("state.State"), mock.AnythingOfType("types.EvidenceList")).Return()
	evpool.On("ABCIEvidence", mock.AnythingOfType("int64"), mock.AnythingOfType("[]types.Evidence")).Return(
		[]abci.Evidence{})

	mp := &mpmocks.Mempool{}
	mp.On("Lock").Return()
	mp.On("Unlock").Return()
	mp.On("FlushAppConn", mock.Anything).Return(nil)
	mp.On("Update",
		mock.Anything,
		mock.Anything,
		mock.Anything,
		mock.Anything,
		mock.Anything,
		mock.Anything).Return(nil)
	state.ConsensusParams.Evidence.MaxBytes = 1000
	blockExec := sm.NewBlockExecutor(
		stateStore,
		log.TestingLogger(),
		proxyApp.Consensus(),
		mp,
		evpool,
	)
	lastCommit := types.NewCommit(0, 0, types.BlockID{}, nil)

	for height := int64(1); height < validationTestsStopHeight; height++ {
		proposerAddr := state.Validators.GetProposer().Address
		maxBytesEvidence := state.ConsensusParams.Evidence.MaxBytes
		if height > 1 {
			/*
				A block with too much evidence fails
			*/
			evidence := make([]types.Evidence, 0)
			var currentBytes int64
			// more bytes than the maximum allowed for evidence
			for currentBytes <= maxBytesEvidence {
				newEv := types.NewMockDuplicateVoteEvidenceWithValidator(height, time.Now(),
					privVals[proposerAddr.String()], chainID)
				evidence = append(evidence, newEv)
				currentBytes += int64(len(newEv.Bytes()))
			}
<<<<<<< HEAD
			block, _ := state.MakeBlock(height, factory.MakeTenTxs(height), lastCommit, evidence, proposerAddr)
=======
			block := state.MakeBlock(height, factory.MakeNTxs(height, 10), lastCommit, evidence, proposerAddr)

>>>>>>> b2409b33
			err := blockExec.ValidateBlock(state, block)
			if assert.Error(t, err) {
				_, ok := err.(*types.ErrEvidenceOverflow)
				require.True(t, ok, "expected error to be of type ErrEvidenceOverflow at height %d but got %v", height, err)
			}
		}

		/*
			A good block with several pieces of good evidence passes
		*/
		evidence := make([]types.Evidence, 0)
		var currentBytes int64
		// precisely the amount of allowed evidence
		for {
			newEv := types.NewMockDuplicateVoteEvidenceWithValidator(height, defaultEvidenceTime,
				privVals[proposerAddr.String()], chainID)
			currentBytes += int64(len(newEv.Bytes()))
			if currentBytes >= maxBytesEvidence {
				break
			}
			evidence = append(evidence, newEv)
		}

		var err error
		state, _, lastCommit, err = makeAndCommitGoodBlock(
			state,
			height,
			lastCommit,
			proposerAddr,
			blockExec,
			privVals,
			evidence,
		)
		require.NoError(t, err, "height %d", height)
	}
}<|MERGE_RESOLUTION|>--- conflicted
+++ resolved
@@ -22,7 +22,11 @@
 	tmtime "github.com/tendermint/tendermint/types/time"
 )
 
-const validationTestsStopHeight int64 = 10
+const (
+	validationTestsStopHeight int64 = 10
+	chainID             = "execution_chain"
+)
+
 
 func TestValidateBlockHeader(t *testing.T) {
 	proxyApp := newTestApp()
@@ -285,12 +289,8 @@
 				evidence = append(evidence, newEv)
 				currentBytes += int64(len(newEv.Bytes()))
 			}
-<<<<<<< HEAD
-			block, _ := state.MakeBlock(height, factory.MakeTenTxs(height), lastCommit, evidence, proposerAddr)
-=======
 			block := state.MakeBlock(height, factory.MakeNTxs(height, 10), lastCommit, evidence, proposerAddr)
 
->>>>>>> b2409b33
 			err := blockExec.ValidateBlock(state, block)
 			if assert.Error(t, err) {
 				_, ok := err.(*types.ErrEvidenceOverflow)
