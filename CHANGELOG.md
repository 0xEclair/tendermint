--- conflicted
+++ resolved
@@ -1,23 +1,16 @@
 # Changelog
 
-<<<<<<< HEAD
+## TBA
+
 BREAKING CHANGES:
 - [crypto]  Refactor `tendermint/crypto` into many subpackages
-=======
-## TBA
-
-BREAKING CHANGES:
->>>>>>> 40342bfa
 - [libs/common] remove exponentially distributed random numbers
 
 IMPROVEMENTS:
+- [abci] Generated gogoproto static marshaller methods
 - [config] Increase default send/recv rates to 5 mB/s
-<<<<<<< HEAD
-=======
-- [abci] Generated gogoproto static marshaller methods
-= [libs/common] Generated gogoproto static marshaller methods
-
->>>>>>> 40342bfa
+- [libs/common] Generated gogoproto static marshaller methods
+
 
 ## 0.22.4
 
