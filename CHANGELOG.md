# Changelog

<<<<<<< HEAD
## 0.8.3 (May 14th, 2018)
=======
## 0.8.3

*May 21, 2018*
>>>>>>> d970af87

FEATURES:

 - [db/remotedb] New DB type using an external CLevelDB process via
   GRPC
 - [autofile] logjack command for piping stdin to a rotating file
 - [common] ASCIITrim()

## 0.8.2 (April 23rd, 2018)

FEATURES:

 - [pubsub] TagMap, NewTagMap
 - [merkle] SimpleProofsFromMap()
 - [common] IsASCIIText()
 - [common] PrefixEndBytes // e.g. increment or nil
 - [common] BitArray.MarshalJSON/.UnmarshalJSON
 - [common] BitArray uses 'x' not 'X' for String() and above.
 - [db] DebugDB shows better colorized output

BUG FIXES:

 - [common] Fix TestParallelAbort nondeterministic failure #201/#202
 - [db] PrefixDB Iterator/ReverseIterator fixes
 - [db] DebugDB fixes

## 0.8.1 (April 5th, 2018)

FEATURES:

 - [common] Error.Error() includes cause
 - [common] IsEmpty() for 0 length

## 0.8.0 (April 4th, 2018)

BREAKING:

 - [merkle] `PutVarint->PutUvarint` in encodeByteSlice
 - [db] batch.WriteSync()
 - [common] Refactored and fixed `Parallel` function
 - [common] Refactored `Rand` functionality
 - [common] Remove unused `Right/LeftPadString` functions
 - [common] Remove StackError, introduce Error interface (to replace use of pkg/errors)

FEATURES:

 - [db] NewPrefixDB for a DB with all keys prefixed
 - [db] NewDebugDB prints everything during operation
 - [common] SplitAndTrim func
 - [common] rand.Float64(), rand.Int63n(n), rand.Int31n(n) and global equivalents
 - [common] HexBytes Format()

BUG FIXES:

 - [pubsub] Fix unsubscribing
 - [cli] Return config errors
 - [common] Fix WriteFileAtomic Windows bug

## 0.7.1 (March 22, 2018)

IMPROVEMENTS:

 - glide -> dep

BUG FIXES:

 - [common] Fix panic in NewBitArray for negative bits
 - [common] Fix and simplify WriteFileAtomic so it cleans up properly

## 0.7.0 (February 20, 2018)

BREAKING:

 - [db] Major API upgrade. See `db/types.go`.
 - [common] added `Quit() <-chan struct{}` to Service interface.
   The returned channel is closed when service is stopped.
 - [common] Remove HTTP functions
 - [common] Heap.Push takes an `int`, new Heap.PushComparable takes the comparable.
 - [logger] Removed. Use `log`
 - [merkle] Major API updade - uses cmn.KVPairs.
 - [cli] WriteDemoConfig -> WriteConfigValues
 - [all] Remove go-wire dependency!

FEATURES:

 - [db] New FSDB that uses the filesystem directly
 - [common] HexBytes
 - [common] KVPair and KI64Pair (protobuf based key-value pair objects)

IMPROVEMENTS:

 - [clist] add WaitChan() to CList, NextWaitChan() and PrevWaitChan()
   to CElement. These can be used instead of blocking `*Wait()` methods
   if you need to be able to send quit signal and not block forever
 - [common] IsHex handles 0x-prefix

BUG FIXES:

 - [common] BitArray check for nil arguments
 - [common] Fix memory leak in RepeatTimer

## 0.6.0 (December 29, 2017)

BREAKING:
 - [cli] remove --root
 - [pubsub] add String() method to Query interface

IMPROVEMENTS:
 - [common] use a thread-safe and well seeded non-crypto rng

BUG FIXES
 - [clist] fix misuse of wait group
 - [common] introduce Ticker interface and logicalTicker for better testing of timers

## 0.5.0 (December 5, 2017)

BREAKING:
 - [common] replace Service#Start, Service#Stop first return value (bool) with an
   error (ErrAlreadyStarted, ErrAlreadyStopped)
 - [common] replace Service#Reset first return value (bool) with an error
 - [process] removed

FEATURES:
 - [common] IntInSlice and StringInSlice functions
 - [pubsub/query] introduce `Condition` struct, expose `Operator`, and add `query.Conditions()`

## 0.4.1 (November 27, 2017)

FEATURES:
 - [common] `Keys()` method on `CMap`

IMPROVEMENTS:
 - [log] complex types now encoded as "%+v" by default if `String()` method is undefined (previously resulted in error)
 - [log] logger logs its own errors

BUG FIXES:
 - [common] fixed `Kill()` to build on Windows (Windows does not have `syscall.Kill`)

## 0.4.0 (October 26, 2017)

BREAKING:
 - [common] GoPath is now a function
 - [db] `DB` and `Iterator` interfaces have new methods to better support iteration

FEATURES:
 - [autofile] `Read([]byte)` and `Write([]byte)` methods on `Group` to support binary WAL
 - [common] `Kill()` sends SIGTERM to the current process

IMPROVEMENTS:
 - comments and linting

BUG FIXES:
 - [events] fix allocation error prefixing cache with 1000 empty events

## 0.3.2 (October 2, 2017)

BUG FIXES:

- [autofile] fix AutoFile.Sync() to open file if it's been closed
- [db] fix MemDb.Close() to not empty the database (ie. its just a noop)


## 0.3.1 (September 22, 2017)

BUG FIXES:

- [common] fix WriteFileAtomic to not use /tmp, which can be on another device

## 0.3.0 (September 22, 2017)

BREAKING CHANGES:

- [log] logger functions no longer returns an error
- [common] NewBaseService takes the new logger
- [cli] RunCaptureWithArgs now captures stderr and stdout
  - +func RunCaptureWithArgs(cmd Executable, args []string, env map[string]string) (stdout, stderr string, err error)
  - -func RunCaptureWithArgs(cmd Executable, args []string, env map[string]string) (output string, err error)

FEATURES:

- [common] various common HTTP functionality
- [common] Date range parsing from string (ex. "2015-12-31:2017-12-31")
- [common] ProtocolAndAddress function
- [pubsub] New package for publish-subscribe with more advanced filtering

BUG FIXES:

- [common] fix atomicity of WriteFileAtomic by calling fsync
- [db] fix memDb iteration index out of range
- [autofile] fix Flush by calling fsync

## 0.2.2 (June 16, 2017)

FEATURES:

- [common] IsHex and StripHex for handling `0x` prefixed hex strings
- [log] NewTracingLogger returns a logger that output error traces, ala `github.com/pkg/errors`

IMPROVEMENTS:

- [cli] Error handling for tests
- [cli] Support dashes in ENV variables

BUG FIXES:

- [flowrate] Fix non-deterministic test failures

## 0.2.1 (June 2, 2017)

FEATURES:

- [cli] Log level parsing moved here from tendermint repo

## 0.2.0 (May 18, 2017)

BREAKING CHANGES:

- [common] NewBaseService takes the new logger


FEATURES:

- [cli] New library to standardize building command line tools
- [log] New logging library

BUG FIXES:

- [autofile] Close file before rotating

## 0.1.0 (May 1, 2017)

Initial release, combines what were previously independent repos:

- go-autofile
- go-clist
- go-common
- go-db
- go-events
- go-flowrate
- go-logger
- go-merkle
- go-process




































































































































































<|MERGE_RESOLUTION|>--- conflicted
+++ resolved
@@ -1,12 +1,14 @@
 # Changelog
 
-<<<<<<< HEAD
-## 0.8.3 (May 14th, 2018)
-=======
+## 0.9.0
+
+*TBD*
+
+BREAKING:
+
 ## 0.8.3
 
 *May 21, 2018*
->>>>>>> d970af87
 
 FEATURES:
 
